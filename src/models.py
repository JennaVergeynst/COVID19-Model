--- conflicted
+++ resolved
@@ -850,10 +850,7 @@
         plt.figure()
         plt.show()
 
-<<<<<<< HEAD
-=======
-        
->>>>>>> 79833f1a
+
     def obtainData(self):
         """
         Function to update the available data on hospitalisation cases (including ICU).
@@ -870,7 +867,7 @@
         """
         # Data source
         url = 'https://epistat.sciensano.be/Data/COVID19BE.xlsx'
-<<<<<<< HEAD
+        
         # Extract hospitalisation data from source
         df = pd.read_excel(url, sheet_name="HOSP")
         # Date of initial records
@@ -1124,32 +1121,6 @@
             plt.savefig(filename,dpi=600,bbox_inches='tight')
         plt.show()
 
-
-=======
-        
-        # Extract hospitalisation data from source
-        df = pd.read_excel(url, sheet_name="HOSP")
-        
-        # Date of initial records
-        initial = df.astype(str)['DATE'][0]
-        
-        # Resample data from all regions and sum all values for each date
-        data = df.loc[:,['DATE','TOTAL_IN','TOTAL_IN_ICU']]
-        data = data.resample('D', on='DATE').sum()
-        hospital = np.array([data.loc[:,'TOTAL_IN'].tolist()]) # export as array
-        ICUvect = np.array([data.loc[:,'TOTAL_IN_ICU'].tolist()]) # export as array
-        
-        # List of time datapoints
-        index = pd.date_range(initial, freq='D', periods=ICUvect.size)
-        #data.index # equivalently from dataframe index
-        
-        # List of daily numbers of ICU and hospitaliside patients
-        data = [np.transpose(ICUvect),np.transpose(hospital)]
-        
-        return [index, data]
-        
-        
->>>>>>> 79833f1a
 #%%%%%%%%%%%%%%%%%%%%%%%%%%%%%%%%%%%%%%%%
 #%%%%%%%%%%%%%%%%%%%%%%%%%%%%%%%%%%%%%%%%
 
